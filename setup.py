from setuptools import find_packages, setup

DISTNAME = 'xskillscore'
<<<<<<< HEAD
VERSION = '0.0.12'
=======
>>>>>>> b9c92da9
LICENSE = 'Apache'
AUTHOR = 'Ray Bell'
AUTHOR_EMAIL = 'rayjohnbell0@gmail.com'
DESCRIPTION = 'xskillscore'
LONG_DESCRIPTION = """Metrics for verifying forecasts"""
URL = 'https://github.com/raybellwaves/xskillscore'
with open('requirements.txt') as f:
    INSTALL_REQUIRES = f.read().strip().split('\n')
TESTS_REQUIRE = ['pytest']
PYTHON_REQUIRE = '>=3.6'


setup(
    name=DISTNAME,
    license=LICENSE,
    author=AUTHOR,
    author_email=AUTHOR_EMAIL,
    description=DESCRIPTION,
    long_description=LONG_DESCRIPTION,
    url=URL,
    packages=find_packages(),
    install_requires=INSTALL_REQUIRES,
    tests_require=TESTS_REQUIRE,
    python_requires=PYTHON_REQUIRE,
    use_scm_version={'version_scheme': 'post-release', 'local_scheme': 'dirty-tag'},
    setup_requires=[
        'setuptools_scm',
        'setuptools>=30.3.0',
        'setuptools_scm_git_archive',
    ],
    zip_safe=False,
)<|MERGE_RESOLUTION|>--- conflicted
+++ resolved
@@ -1,10 +1,6 @@
 from setuptools import find_packages, setup
 
 DISTNAME = 'xskillscore'
-<<<<<<< HEAD
-VERSION = '0.0.12'
-=======
->>>>>>> b9c92da9
 LICENSE = 'Apache'
 AUTHOR = 'Ray Bell'
 AUTHOR_EMAIL = 'rayjohnbell0@gmail.com'
