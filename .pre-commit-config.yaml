default_language_version:
  python: python3

ci:
  autofix_commit_msg: |
    [pre-commit.ci] auto fixes from pre-commit.com hooks

    for more information, see https://pre-commit.ci
  autofix_prs: true
  autoupdate_branch: ""
  autoupdate_commit_msg: "[pre-commit.ci] pre-commit autoupdate"
  autoupdate_schedule: quarterly
  skip: []
  submodules: false

repos:
  - repo: https://github.com/pre-commit/pre-commit-hooks
    rev: v5.0.0
    hooks:
      - id: check-added-large-files
      - id: check-docstring-first
      - id: check-json
        exclude: "asv.conf.json"
      - id: check-merge-conflict
      - id: check-toml
      - id: check-yaml
        args: ["--allow-multiple-documents"]
      - id: debug-statements
      - id: end-of-file-fixer
      - id: no-commit-to-branch
      - id: pretty-format-json
        args: ["--autofix", "--no-ensure-ascii", "--no-sort-keys"]
        exclude: ".ipynb|asv.conf.json"
      - id: trailing-whitespace

  - repo: https://github.com/astral-sh/ruff-pre-commit
<<<<<<< HEAD
    rev: "v0.11.13"
=======
    rev: "v0.12.2"
>>>>>>> 17fa8290
    hooks:
      - id: ruff-check
        args: [ "--fix" ]
        types_or: [python, pyi, jupyter]
      - id: ruff-format
        types_or: [python, pyi, jupyter]

  - repo: https://github.com/keewis/blackdoc
    rev: v0.4.1
    hooks:
      - id: blackdoc
        additional_dependencies: ["black==25.1.0"]

  - repo: https://github.com/PyCQA/doc8
    rev: v2.0.0
    hooks:
      - id: doc8
        args:
          [
            "--max-line-length",
            "100",
            "--allow-long-titles",
            "--ignore-path",
            "docs/source/api/",
          ]

  - repo: https://github.com/pre-commit/mirrors-mypy
<<<<<<< HEAD
    rev: "v1.16.0"
=======
    rev: "v1.16.1"
>>>>>>> 17fa8290
    hooks:
      - id: mypy
        exclude: "asv_bench"
        additional_dependencies: [
            # Type stubs
            types-python-dateutil,
            types-setuptools,
            types-PyYAML,
            types-pytz,
            typing-extensions,
            # Dependencies that are typed
            numpy,
          ]

  - repo: https://github.com/python-jsonschema/check-jsonschema
    rev: 0.33.2
    hooks:
      - id: check-github-workflows
      - id: check-readthedocs<|MERGE_RESOLUTION|>--- conflicted
+++ resolved
@@ -34,11 +34,7 @@
       - id: trailing-whitespace
 
   - repo: https://github.com/astral-sh/ruff-pre-commit
-<<<<<<< HEAD
-    rev: "v0.11.13"
-=======
     rev: "v0.12.2"
->>>>>>> 17fa8290
     hooks:
       - id: ruff-check
         args: [ "--fix" ]
@@ -66,11 +62,7 @@
           ]
 
   - repo: https://github.com/pre-commit/mirrors-mypy
-<<<<<<< HEAD
-    rev: "v1.16.0"
-=======
     rev: "v1.16.1"
->>>>>>> 17fa8290
     hooks:
       - id: mypy
         exclude: "asv_bench"
