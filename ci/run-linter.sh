--- conflicted
+++ resolved
@@ -10,9 +10,6 @@
 flake8 xskillscore --max-line-length=88 --exclude=__init__.py --ignore=W605,W503,C901,E711
 
 echo "[black]"
-<<<<<<< HEAD
-black --check --line-length=88 -S xskillscore
-=======
 black --check --line-length=88 -S xskillscore
 
 #echo "[isort]"
@@ -20,5 +17,4 @@
 
 #echo "[doc8]"
 #doc8 docs/source
-#doc8 *.rst
->>>>>>> b9c92da9
+#doc8 *.rst