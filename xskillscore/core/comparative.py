--- conflicted
+++ resolved
@@ -257,17 +257,11 @@
     Returns
     -------
     xarray.DataArray or xarray.Dataset :
-<<<<<<< HEAD
-        Is the difference in scores (score(f2) - score(f1)) significant? (returns boolean).
-    xarray.DataArray or xarray.Dataset :
-        Difference in scores (score(f2) - score(f1)) reduced by ``dim`` and ``time_dim``.
-=======
         Is the difference in scores (score(f2) - score(f1)) significant?
         (returns boolean).
     xarray.DataArray or xarray.Dataset :
         Difference in scores (score(f2) - score(f1))
         reduced by ``dim`` and ``time_dim``.
->>>>>>> 50beeb9b
     xarray.DataArray or xarray.Dataset :
         half-width of the confidence interval at the significance level ``alpha``.
 
