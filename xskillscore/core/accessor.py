--- conflicted
+++ resolved
@@ -18,21 +18,13 @@
     spearman_r_p_value,
 )
 from .probabilistic import (
-<<<<<<< HEAD
-    discrimination,
-    rank_histogram,
-    xr_brier_score as brier_score,
-    xr_crps_ensemble as crps_ensemble,
-    xr_crps_gaussian as crps_gaussian,
-    xr_crps_quadrature as crps_quadrature,
-    xr_threshold_brier_score as threshold_brier_score,
-=======
     brier_score,
     crps_ensemble,
     crps_gaussian,
     crps_quadrature,
     threshold_brier_score,
->>>>>>> a7ed735f
+    rank_histogram,
+    discrimination,
 )
 
 
@@ -227,4 +219,4 @@
             forecasts,
             dim=dim,
             probability_bin_edges=probability_bin_edges,
-        )
+        )