--- conflicted
+++ resolved
@@ -3,23 +3,19 @@
 from scipy import special
 from scipy.stats import distributions
 
-
 __all__ = [
-    "_pearson_r",
-    "_pearson_r_p_value",
-    "_rmse",
-    "_mse",
-    "_mae",
-    "_median_absolute_error",
-    "_smape",
-    "_mape",
-    "_spearman_r",
-    "_spearman_r_p_value",
-    "_effective_sample_size",
-<<<<<<< HEAD
-=======
-    "_r2",
->>>>>>> b9c92da9
+    '_pearson_r',
+    '_pearson_r_p_value',
+    '_rmse',
+    '_mse',
+    '_mae',
+    '_median_absolute_error',
+    '_smape',
+    '_mape',
+    '_spearman_r',
+    '_spearman_r_p_value',
+    '_effective_sample_size',
+    '_r2',
 ]
 
 
