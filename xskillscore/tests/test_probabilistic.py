import numpy as np
import pytest
import xarray as xr
from properscoring import (
    brier_score,
    crps_ensemble,
    crps_gaussian,
    crps_quadrature,
    threshold_brier_score,
)
from scipy.stats import norm
from xarray.tests import assert_allclose, assert_identical

from xskillscore.core.probabilistic import (
    rank_histogram,
    xr_brier_score,
    xr_crps_ensemble,
    xr_crps_gaussian,
    xr_crps_quadrature,
    xr_threshold_brier_score,
)

DIMS = ['lon', 'lat', ['lon', 'lat'], None, []]


@pytest.fixture
def o():
    lats = np.arange(4)
    lons = np.arange(5)
    data = np.random.rand(len(lats), len(lons))
    return xr.DataArray(
        data, coords=[lats, lons], dims=['lat', 'lon'], attrs={'source': 'test'}
    ).chunk()


@pytest.fixture
def o_dask(o):
    return o.chunk()


@pytest.fixture
def weights(o):
    """Latitudinal weighting"""
    return o.lat


@pytest.fixture
def f():
    """Forecast has same dimensions as observation and member dimension."""
    members = np.arange(3)
    lats = np.arange(4)
    lons = np.arange(5)
    data = np.random.rand(len(members), len(lats), len(lons))
    return xr.DataArray(
        data, coords=[members, lats, lons], dims=['member', 'lat', 'lon']
    )


@pytest.fixture
def f_dask(f):
    return f.chunk()


def assert_only_dim_reduced(dim, actual, obs):
    """Check that actual is only reduced by dims in dim."""
    if not isinstance(dim, list):
        dim = [dim]
    for d in dim:
        assert d not in actual.dims
    for d in obs.dims:
        if d not in dim:
            assert d in actual.dims


@pytest.mark.parametrize('keep_attrs', [True, False])
def test_xr_crps_ensemble_dask(o_dask, f_dask, keep_attrs):
    actual = xr_crps_ensemble(o_dask, f_dask, keep_attrs=keep_attrs)
    expected = crps_ensemble(o_dask, f_dask, axis=0)
    expected = xr.DataArray(expected, coords=o_dask.coords)
    # test for numerical identity of xr_crps and crps
    assert_allclose(actual, expected)
    # test that xr_crps_ensemble returns chunks
    assert actual.chunks is not None
    # show that crps_ensemble returns no chunks
    assert expected.chunks is None
    if keep_attrs:
        assert actual.attrs == o_dask.attrs
    else:
        assert actual.attrs == {}


@pytest.mark.parametrize('dim', DIMS)
def test_xr_crps_ensemble_dim(o, f, dim):
    actual = xr_crps_ensemble(o, f, dim=dim)
    assert_only_dim_reduced(dim, actual, o)


@pytest.mark.parametrize('keep_attrs', [True, False])
def test_xr_crps_ensemble_weighted(o, f, weights, keep_attrs):
    dim = ['lon', 'lat']
    actual = xr_crps_ensemble(o, f, dim=dim, weights=weights, keep_attrs=keep_attrs)
    assert_only_dim_reduced(dim, actual, o)


@pytest.mark.parametrize('keep_attrs', [True, False])
def test_xr_crps_gaussian_dask(o_dask, f_dask, keep_attrs):
    mu = f_dask.mean('member')
    sig = f_dask.std('member')
    actual = xr_crps_gaussian(o_dask, mu, sig, keep_attrs=keep_attrs)
    expected = crps_gaussian(o_dask, mu, sig)
    expected = xr.DataArray(expected, coords=o_dask.coords)
    # test for numerical identity of xr_crps and crps
    assert_allclose(actual, expected)
    # test that xr_crps_ensemble returns chunks
    assert actual.chunks is not None
    # show that crps_ensemble returns no chunks
    assert expected.chunks is None
    if keep_attrs:
        assert actual.attrs == o_dask.attrs
    else:
        assert actual.attrs == {}


@pytest.mark.parametrize('dim', DIMS)
def test_xr_crps_gaussian_dim(o, f, dim):
    mu = f.mean('member')
    sig = f.std('member')
    actual = xr_crps_gaussian(o, mu, sig, dim=dim)
    assert_only_dim_reduced(dim, actual, o)


@pytest.mark.parametrize('keep_attrs', [True, False])
def test_xr_crps_quadrature_dask(o_dask, keep_attrs):
    cdf_or_dist = norm
    actual = xr_crps_quadrature(o_dask, cdf_or_dist, keep_attrs=keep_attrs)
    expected = crps_quadrature(o_dask, cdf_or_dist)
    expected = xr.DataArray(expected, coords=o_dask.coords)
    # test for numerical identity of xr_crps and crps
    assert_allclose(actual, expected)
    # test that xr_crps_ensemble returns chunks
    assert actual.chunks is not None
    # show that crps_ensemble returns no chunks
    assert expected.chunks is None
    if keep_attrs:
        assert actual.attrs == o_dask.attrs
    else:
        assert actual.attrs == {}


@pytest.mark.parametrize('keep_attrs', [True, False])
def test_xr_crps_quadrature_args(o_dask, f_dask, keep_attrs):
    xmin, xmax, tol = -10, 10, 1e-6
    cdf_or_dist = norm
    actual = xr_crps_quadrature(
        o_dask, cdf_or_dist, xmin, xmax, tol, keep_attrs=keep_attrs
    )
    expected = crps_quadrature(o_dask, cdf_or_dist, xmin, xmax, tol)
    expected = xr.DataArray(expected, coords=o_dask.coords)
    # test for numerical identity of xr_crps and crps
    assert_allclose(actual, expected)
    # test that xr_crps_ensemble returns chunks
    assert actual.chunks is not None
    # show that crps_ensemble returns no chunks
    assert expected.chunks is None
    if keep_attrs:
        assert actual.attrs == o_dask.attrs
    else:
        assert actual.attrs == {}


@pytest.mark.parametrize('dim', DIMS)
@pytest.mark.parametrize('keep_attrs', [True, False])
def test_xr_crps_quadrature_dim(o, f, dim, keep_attrs):
    cdf_or_dist = norm
    actual = xr_crps_quadrature(o, cdf_or_dist, dim=dim, keep_attrs=keep_attrs)
    assert_only_dim_reduced(dim, actual, o)
    if keep_attrs:
        assert actual.attrs == o.attrs
    else:
        assert actual.attrs == {}


@pytest.mark.parametrize('keep_attrs', [True, False])
def test_xr_threshold_brier_score_dask(o_dask, f_dask, keep_attrs):
    threshold = 0.5
    actual = xr_threshold_brier_score(o_dask, f_dask, threshold, keep_attrs=keep_attrs)
    expected = threshold_brier_score(o_dask, f_dask, threshold, axis=0)
    expected = xr.DataArray(expected, coords=o_dask.coords)
    # test for numerical identity of xr_threshold and threshold
    assert_identical(actual, expected.assign_attrs(**actual.attrs))
    # test that xr_crps_ensemble returns chunks
    assert actual.chunks is not None
    # show that crps_ensemble returns no chunks
    assert expected.chunks is None
    if keep_attrs:
        assert actual.attrs == o_dask.attrs
    else:
        assert actual.attrs == {}


@pytest.mark.parametrize('keep_attrs', [True, False])
def test_xr_crps_gaussian_dask_b_int(o_dask, keep_attrs):
    mu = 0
    sig = 1
    actual = xr_crps_gaussian(o_dask, mu, sig, keep_attrs=keep_attrs)
    assert actual is not None
    if keep_attrs:
        assert actual.attrs == o_dask.attrs
    else:
        assert actual.attrs == {}


@pytest.mark.parametrize('keep_attrs', [True, False])
def test_xr_threshold_brier_score_dask_b_float(o_dask, f_dask, keep_attrs):
    threshold = 0.5
    actual = xr_threshold_brier_score(o_dask, f_dask, threshold, keep_attrs=keep_attrs)
    assert actual is not None
    if keep_attrs:
        assert actual.attrs == o_dask.attrs
    else:
        assert actual.attrs == {}


@pytest.mark.parametrize('keep_attrs', [True, False])
def test_xr_threshold_brier_score_dask_b_int(o_dask, f_dask, keep_attrs):
    threshold = 0
    actual = xr_threshold_brier_score(o_dask, f_dask, threshold, keep_attrs=keep_attrs)
    assert actual is not None
    if keep_attrs:
        assert actual.attrs == o_dask.attrs
    else:
        assert actual.attrs == {}


@pytest.mark.parametrize('keep_attrs', [True, False])
def test_xr_threshold_brier_score_multiple_thresholds_list(o_dask, f_dask, keep_attrs):
    threshold = [0.1, 0.3, 0.5]
    actual = xr_threshold_brier_score(
        o_dask.compute(), f_dask.compute(), threshold, keep_attrs=keep_attrs
    )
    assert actual.chunks is None
    if keep_attrs:
        assert actual.attrs == o_dask.attrs
    else:
        assert actual.attrs == {}


@pytest.mark.parametrize('keep_attrs', [True, False])
def test_xr_threshold_brier_score_multiple_thresholds_xr(o_dask, f_dask, keep_attrs):
    threshold = xr.DataArray([0.1, 0.3, 0.5], dims='threshold')
    actual = xr_threshold_brier_score(
        o_dask.compute(), f_dask.compute(), threshold, keep_attrs=keep_attrs
    )
    assert actual.chunks is None
    if keep_attrs:
        assert actual.attrs == o_dask.attrs
    else:
        assert actual.attrs == {}


@pytest.mark.parametrize('keep_attrs', [True, False])
def test_xr_threshold_brier_score_multiple_thresholds_dask(o_dask, f_dask, keep_attrs):
    threshold = xr.DataArray([0.1, 0.3, 0.5, 0.7], dims='threshold').chunk()
    actual = xr_threshold_brier_score(o_dask, f_dask, threshold, keep_attrs=keep_attrs)
    assert actual.chunks is not None
    if keep_attrs:
        assert actual.attrs == o_dask.attrs
    else:
        assert actual.attrs == {}


@pytest.mark.parametrize('keep_attrs', [True, False])
def test_xr_brier_score(o_dask, f_dask, keep_attrs):
    actual = xr_brier_score(
        (o_dask > 0.5).compute().assign_attrs(**o_dask.attrs),
        (f_dask > 0.5).mean('member').compute(),
        keep_attrs=keep_attrs,
    )
    assert actual.chunks is None
    if keep_attrs:
        assert actual.attrs == o_dask.attrs
    else:
        assert actual.attrs == {}


@pytest.mark.parametrize('dim', DIMS)
def test_xr_threshold_brier_score_dim(o, f, dim):
    actual = xr_threshold_brier_score(o, f, threshold=0.5, dim=dim)
    assert_only_dim_reduced(dim, actual, o)


@pytest.mark.parametrize(
    'threshold', [0, 0.5, [0.1, 0.3, 0.5]], ids=['int', 'flat', 'list']
)
def test_xr_threshold_brier_score_dask_threshold(o_dask, f_dask, threshold):
    actual = xr_threshold_brier_score(o_dask, f_dask, threshold)
    assert actual.chunks is not None


@pytest.mark.parametrize('dim', DIMS)
def test_xr_brier_score_dim(o, f, dim):
    actual = xr_brier_score((o > 0.5), (f > 0.5).mean('member'), dim=dim)
    assert_only_dim_reduced(dim, actual, o)


@pytest.mark.parametrize('keep_attrs', [True, False])
def test_xr_brier_score_dask(o_dask, f_dask, keep_attrs):
    actual = xr_brier_score(
        (o_dask > 0.5).assign_attrs(**o_dask.attrs),
        (f_dask > 0.5).mean('member'),
        keep_attrs=keep_attrs,
    )
    assert actual.chunks is not None
    expected = brier_score((o_dask > 0.5), (f_dask > 0.5).mean('member'))
    expected = xr.DataArray(expected, coords=o_dask.coords)
    # test for numerical identity of xr_brier_score and brier_score
    assert_allclose(actual, expected)
    # test that xr_brier_score returns chunks
    assert actual.chunks is not None
    # show that brier_score returns no chunks
    assert expected.chunks is None
<<<<<<< HEAD


@pytest.mark.parametrize('dim', DIMS)
@pytest.mark.parametrize('obj', ['da', 'ds', 'chunked_da', 'chunked_ds'])
def test_rank_histogram_sum(o, f, dim, obj):
    """Test that the number of samples in the rank histogram is correct
    """
    if 'ds' in obj:
        name = 'var'
        o = o.to_dataset(name=name)
        f = f.to_dataset(name=name)
    if 'chunked' in obj:
        o = o.chunk()
        f = f.chunk()
    if dim == []:
        with pytest.raises(ValueError):
            rank_histogram(o, f, dim=dim)
    else:
        assert rank_histogram(o, f, dim=dim).sum() == o.count()


def test_rank_histogram_values(o, f):
    """Test values in extreme cases (observations all smaller/larger \
        than forecasts)
    """
    assert rank_histogram((f.min() - 1) + 0 * o, f)[0] == o.size
    assert rank_histogram((f.max() + 1) + 0 * o, f)[-1] == o.size


def test_rank_histogram_dask(o_dask, f_dask):
    """Test that rank_histogram returns dask array if provided dask array
    """
    actual = rank_histogram(o_dask, f_dask)
    assert actual.chunks is not None
=======
    if keep_attrs:
        assert actual.attrs == o_dask.attrs
    else:
        assert actual.attrs == {}
>>>>>>> 8bab6a7d
<|MERGE_RESOLUTION|>--- conflicted
+++ resolved
@@ -319,7 +319,10 @@
     assert actual.chunks is not None
     # show that brier_score returns no chunks
     assert expected.chunks is None
-<<<<<<< HEAD
+    if keep_attrs:
+        assert actual.attrs == o_dask.attrs
+    else:
+        assert actual.attrs == {}
 
 
 @pytest.mark.parametrize('dim', DIMS)
@@ -353,10 +356,4 @@
     """Test that rank_histogram returns dask array if provided dask array
     """
     actual = rank_histogram(o_dask, f_dask)
-    assert actual.chunks is not None
-=======
-    if keep_attrs:
-        assert actual.attrs == o_dask.attrs
-    else:
-        assert actual.attrs == {}
->>>>>>> 8bab6a7d
+    assert actual.chunks is not None