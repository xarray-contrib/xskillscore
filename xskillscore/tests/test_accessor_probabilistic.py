import numpy as np
import pytest
import xarray as xr
from scipy.stats import norm
from xarray.tests import assert_allclose

from xskillscore.core.probabilistic import (
    brier_score,
    crps_ensemble,
    crps_gaussian,
    crps_quadrature,
    discrimination,
    rank_histogram,
<<<<<<< HEAD
    reliability,
=======
    rps,
>>>>>>> ffc6903a
    threshold_brier_score,
)


@pytest.fixture
def threshold():
    return 0.5


@pytest.mark.parametrize('outer_bool', [False, True])
def test_crps_gaussian_accessor(o, f_prob, outer_bool):
    mu = f_prob.mean('member')
    sig = f_prob.std('member')
    actual = crps_gaussian(o, mu, sig)
    ds = xr.Dataset()
    ds['o'] = o
    ds['mu'] = mu
    ds['sig'] = sig
    if outer_bool:
        ds = ds.drop_vars('mu')
        expected = ds.xs.crps_gaussian('o', mu, sig)
    else:
        expected = ds.xs.crps_gaussian('o', 'mu', 'sig')
    assert_allclose(actual, expected)


@pytest.mark.parametrize('outer_bool', [False, True])
def test_crps_ensemble_accessor(o, f_prob, outer_bool):
    actual = crps_ensemble(o, f_prob)
    ds = xr.Dataset()
    ds['o'] = o
    ds['f_prob'] = f_prob
    if outer_bool:
        ds = ds.drop_vars('f_prob')
        expected = ds.xs.crps_ensemble('o', f_prob)
    else:
        expected = ds.xs.crps_ensemble('o', 'f_prob')
    assert_allclose(actual, expected)


@pytest.mark.slow
def test_crps_quadrature_accessor(o):
    # to speed things up
    o = o.isel(time=0, drop=True)
    cdf_or_dist = norm
    actual = crps_quadrature(o, cdf_or_dist)
    ds = xr.Dataset()
    ds['o'] = o
    expected = ds.xs.crps_quadrature('o', cdf_or_dist)
    assert_allclose(actual, expected)


@pytest.mark.parametrize('outer_bool', [False, True])
def test_threshold_brier_score_accessor(o, f_prob, threshold, outer_bool):
    actual = threshold_brier_score(o, f_prob, threshold)
    ds = xr.Dataset()
    ds['o'] = o
    ds['f_prob'] = f_prob
    if outer_bool:
        ds = ds.drop_vars('f_prob')
        expected = ds.xs.threshold_brier_score('o', f_prob, threshold)
    else:
        expected = ds.xs.threshold_brier_score('o', 'f_prob', threshold)
    assert_allclose(actual, expected)


@pytest.mark.parametrize('outer_bool', [False, True])
def test_brier_score_accessor(o, f_prob, threshold, outer_bool):
    actual = brier_score(o > threshold, (f_prob > threshold).mean('member'))
    ds = xr.Dataset()
    ds['o'] = o > threshold
    ds['f_prob'] = (f_prob > threshold).mean('member')
    if outer_bool:
        ds = ds.drop_vars('f_prob')
        expected = ds.xs.brier_score('o', (f_prob > threshold).mean('member'))
    else:
        expected = ds.xs.brier_score('o', 'f_prob')
    assert_allclose(actual, expected)


@pytest.mark.parametrize('outer_bool', [False, True])
def test_rank_histogram_accessor(o, f_prob, outer_bool):
    actual = rank_histogram(o, f_prob)
    ds = xr.Dataset()
    ds['o'] = o
    ds['f_prob'] = f_prob
    if outer_bool:
        ds = ds.drop_vars('f_prob')
        expected = ds.xs.rank_histogram('o', f_prob)
    else:
        expected = ds.xs.rank_histogram('o', 'f_prob')
    assert_allclose(actual, expected)


@pytest.mark.parametrize('outer_bool', [False, True])
def test_discrimination_accessor(o, f_prob, threshold, outer_bool):
    actual = discrimination(o > threshold, (f_prob > threshold).mean('member'))
    ds = xr.Dataset()
    ds['o'] = o > threshold
    ds['f_prob'] = (f_prob > threshold).mean('member')
    if outer_bool:
        ds = ds.drop_vars('f_prob')
        expected = ds.xs.discrimination('o', (f_prob > threshold).mean('member'))
    else:
<<<<<<< HEAD
        expected = ds.xs.discrimination('o', 'f_prob')
    assert_allclose(actual, expected)


@pytest.mark.parametrize('outer_bool', [False, True])
def test_reliability_accessor(o, f_prob, threshold, outer_bool):
    actual = reliability(o > threshold, (f_prob > threshold).mean('member'))

    ds = xr.Dataset()
    ds['o'] = o > threshold
    ds['f_prob'] = (f_prob > threshold).mean('member')
    if outer_bool:
        ds = ds.drop_vars('f_prob')
        expected = ds.xs.reliability('o', (f_prob > threshold).mean('member'))
    else:
        expected = ds.xs.reliability('o', 'f_prob')
=======
        hist_event_expected, hist_no_event_expected = ds.xs.discrimination(
            'o', 'f_prob'
        )
    assert_allclose(hist_event_actual, hist_event_expected)
    assert_allclose(hist_no_event_actual, hist_no_event_expected)


@pytest.mark.parametrize('outer_bool', [False, True])
def test_rps_accessor(o, f_prob, outer_bool):
    category_edges = np.linspace(0, 1 + 1e-8, 6)
    expected = rps(o, f_prob, category_edges=category_edges)

    ds = xr.Dataset()
    ds['o'] = o
    ds['f_prob'] = f_prob
    if outer_bool:
        ds = ds.drop_vars('f_prob')
        actual = ds.xs.rps('o', f_prob, category_edges=category_edges)
    else:
        actual = ds.xs.rps('o', 'f_prob', category_edges=category_edges)
>>>>>>> ffc6903a
    assert_allclose(actual, expected)<|MERGE_RESOLUTION|>--- conflicted
+++ resolved
@@ -11,11 +11,8 @@
     crps_quadrature,
     discrimination,
     rank_histogram,
-<<<<<<< HEAD
     reliability,
-=======
     rps,
->>>>>>> ffc6903a
     threshold_brier_score,
 )
 
@@ -120,7 +117,7 @@
         ds = ds.drop_vars('f_prob')
         expected = ds.xs.discrimination('o', (f_prob > threshold).mean('member'))
     else:
-<<<<<<< HEAD
+
         expected = ds.xs.discrimination('o', 'f_prob')
     assert_allclose(actual, expected)
 
@@ -137,12 +134,6 @@
         expected = ds.xs.reliability('o', (f_prob > threshold).mean('member'))
     else:
         expected = ds.xs.reliability('o', 'f_prob')
-=======
-        hist_event_expected, hist_no_event_expected = ds.xs.discrimination(
-            'o', 'f_prob'
-        )
-    assert_allclose(hist_event_actual, hist_event_expected)
-    assert_allclose(hist_no_event_actual, hist_no_event_expected)
 
 
 @pytest.mark.parametrize('outer_bool', [False, True])
@@ -158,5 +149,4 @@
         actual = ds.xs.rps('o', f_prob, category_edges=category_edges)
     else:
         actual = ds.xs.rps('o', 'f_prob', category_edges=category_edges)
->>>>>>> ffc6903a
     assert_allclose(actual, expected)