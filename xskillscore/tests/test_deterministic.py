--- conflicted
+++ resolved
@@ -68,11 +68,7 @@
 
 @pytest.fixture
 def a():
-<<<<<<< HEAD
     times = xr.cftime_range('2000-01-01', '2000-01-03', freq='D')
-=======
-    times = pd.date_range("1/1/2000", "1/3/2000", freq="D")
->>>>>>> fc4eba46
     lats = np.arange(4)
     lons = np.arange(5)
     data = np.random.rand(len(times), len(lats), len(lons))
