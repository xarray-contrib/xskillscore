--- conflicted
+++ resolved
@@ -2,6 +2,7 @@
 import pytest
 import xarray as xr
 from xarray.tests import assert_allclose
+
 from xskillscore.core.deterministic import (
     _preprocess_dims,
     _preprocess_weights,
@@ -13,12 +14,12 @@
     pearson_r,
     pearson_r_eff_p_value,
     pearson_r_p_value,
+    r2,
     rmse,
     smape,
     spearman_r,
     spearman_r_eff_p_value,
     spearman_r_p_value,
-    r2,
 )
 from xskillscore.core.np_deterministic import (
     _effective_sample_size,
@@ -29,12 +30,12 @@
     _pearson_r,
     _pearson_r_eff_p_value,
     _pearson_r_p_value,
+    _r2,
     _rmse,
     _smape,
     _spearman_r,
     _spearman_r_eff_p_value,
     _spearman_r_p_value,
-    _r2,
 )
 
 correlation_metrics = [
@@ -56,11 +57,8 @@
     (smape, _smape),
 ]
 
-<<<<<<< HEAD
+
 AXES = ('time', 'lat', 'lon', ['lat', 'lon'], ['time', 'lat', 'lon'])
-=======
-AXES = ("time", "lat", "lon", ["lat", "lon"], ["time", "lat", "lon"])
->>>>>>> b9c92da9
 
 temporal_only_metrics = [
     pearson_r_eff_p_value,
@@ -71,11 +69,7 @@
 
 @pytest.fixture
 def a():
-<<<<<<< HEAD
-    times = pd.date_range('1/1/2000', '1/3/2000', freq='D')
-=======
     times = xr.cftime_range('2000-01-01', '2000-01-03', freq='D')
->>>>>>> b9c92da9
     lats = np.arange(4)
     lons = np.arange(5)
     data = np.random.rand(len(times), len(lats), len(lons))
@@ -147,13 +141,8 @@
     # unpack metrics
     metric, _metric = metrics
     # Only apply over time dimension for effective p value.
-<<<<<<< HEAD
-    if (dim != "time") and (metric in temporal_only_metrics):
-        dim = "time"
-=======
     if (dim != 'time') and (metric in temporal_only_metrics):
         dim = 'time'
->>>>>>> b9c92da9
     # Generates subsetted weights to pass in as arg to main function and for
     # the numpy testing.
     _weights = adjust_weights(dim, weight_bool, weights)
@@ -239,13 +228,8 @@
     # unpack metrics
     metric, _metric = metrics
     # Only apply over time dimension for effective p value.
-<<<<<<< HEAD
-    if (dim != "time") and (metric in temporal_only_metrics):
-        dim = "time"
-=======
     if (dim != 'time') and (metric in temporal_only_metrics):
         dim = 'time'
->>>>>>> b9c92da9
     # Generates subsetted weights to pass in as arg to main function and for
     # the numpy testing.
     _weights = adjust_weights(dim, weight_bool, weights)
