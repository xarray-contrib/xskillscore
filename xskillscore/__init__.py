# flake8: noqa
from pkg_resources import DistributionNotFound, get_distribution

from .core.accessor import XSkillScoreAccessor
from .core.deterministic import (
    effective_sample_size,
    mae,
    mape,
    median_absolute_error,
    mse,
    pearson_r,
    pearson_r_eff_p_value,
    pearson_r_p_value,
<<<<<<< HEAD
    pearson_r_eff_p_value,
=======
    r2,
>>>>>>> b9c92da9
    rmse,
    smape,
    spearman_r,
    spearman_r_eff_p_value,
    spearman_r_p_value,
    spearman_r_eff_p_value,
    effective_sample_size,
)
from .core.probabilistic import (
    xr_brier_score as brier_score,
    xr_crps_ensemble as crps_ensemble,
    xr_crps_gaussian as crps_gaussian,
    xr_crps_quadrature as crps_quadrature,
    xr_threshold_brier_score as threshold_brier_score,
)
from .versioning.print_versions import show_versions

try:
    __version__ = get_distribution(__name__).version
except DistributionNotFound:
    # package is not installed
    pass<|MERGE_RESOLUTION|>--- conflicted
+++ resolved
@@ -11,18 +11,12 @@
     pearson_r,
     pearson_r_eff_p_value,
     pearson_r_p_value,
-<<<<<<< HEAD
-    pearson_r_eff_p_value,
-=======
     r2,
->>>>>>> b9c92da9
     rmse,
     smape,
     spearman_r,
     spearman_r_eff_p_value,
     spearman_r_p_value,
-    spearman_r_eff_p_value,
-    effective_sample_size,
 )
 from .core.probabilistic import (
     xr_brier_score as brier_score,
