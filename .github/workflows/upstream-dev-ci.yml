--- conflicted
+++ resolved
@@ -53,14 +53,9 @@
     steps:
       - uses: actions/checkout@v4
         with:
-<<<<<<< HEAD
-          fetch-depth: 0 # Fetch all history for all branches and tags
-      - uses: conda-incubator/setup-miniconda@v2
-=======
           fetch-depth: 0 # Fetch all history for all branches and tags.
       - name: setup conda (micromamba)
         uses: mamba-org/setup-micromamba@v1
->>>>>>> 97ee881f
         with:
           environment-file: ci/dev.yml
           environment-name: xskillscore-dev
